--- conflicted
+++ resolved
@@ -82,9 +82,6 @@
      * Return the resolved property value with a String for the
      * specified property name from the underlying {@link ConfigSource ConfigSources}.
      *
-<<<<<<< HEAD
-     * If this method gets used very often then consider to locally store the configured value.
-=======
      * An empty string representation is interpreted as not-existing configuration.
      *
      * If this method is used very often then consider to locally store the configured value.
@@ -105,7 +102,6 @@
      * An empty string representation is interpreted as not-existing configuration.
      *
      * If this method is used very often then consider to locally store the configured value.
->>>>>>> 03efc5a2
      *
      * @param <T>
      *             the property type
