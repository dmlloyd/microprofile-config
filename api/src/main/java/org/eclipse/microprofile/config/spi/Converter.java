/*
 ********************************************************************************
 * Copyright (c) 2011-2017 Contributors to the Eclipse Foundation
 *
 * See the NOTICE file(s) distributed with this work for additional
 * information regarding copyright ownership.
 *
 * Licensed under the Apache License, Version 2.0 (the "License");
 * You may not use this file except in compliance with the License.
 * You may obtain a copy of the License at
 *
 *     http://www.apache.org/licenses/LICENSE-2.0
 *
 * Unless required by applicable law or agreed to in writing, software
 * distributed under the License is distributed on an "AS IS" BASIS,
 * WITHOUT WARRANTIES OR CONDITIONS OF ANY KIND, either express or implied.
 * See the License for the specific language governing permissions and
 * limitations under the License.
 *
 * Contributors:
 *   2015-04-30 - Ron Smeral
 *      Initially authored in Apache DeltaSpike 25b2b8cc0c955a28743f
 *   2016-07-14 - Mark Struberg
 *      JavaDoc + priority
 *   2016-12-01 - Emily Jiang / IBM Corp
 *      Marking as FunctionalInterface + JavaDoc + additional types
 *
 *******************************************************************************/

package org.eclipse.microprofile.config.spi;

/**
 * <p>Interface for converting configured values from String to any Java type.
 **
 * <p>Converters for the following types are provided by default:
 * <ul>
 *     <li>{@code boolean} and {@code Boolean}, values for {@code true}: (case insensitive)
 *     &quot;true&quot;, &quot;yes&quot;, &quot;Y&quot;, &quot;on&quot;, &quot;1&quot;</li>
 *     <li>{@code int} and {@code Integer}</li>
 *     <li>{@code long} and {@code Long}</li>
 *     <li>{@code float} and {@code Float}, a dot '.' is used to separate the fractional digits</li>
 *     <li>{@code double} and {@code Double}, a dot '.' is used to separate the fractional digits</li>
<<<<<<< HEAD
 *     <li>{@code java.time.Duration} as defined in {@link java.time.Duration#parse(CharSequence)}</li>
 *     <li>{@code java.time.LocalDateTime} as defined in {@link java.time.LocalDateTime#parse(CharSequence)}</li>
 *     <li>{@code java.time.LocalDate} as defined in {@link java.time.LocalDate#parse(CharSequence)}</li>
 *     <li>{@code java.time.LocalTime} as defined in {@link java.time.LocalTime#parse(CharSequence)}</li>
 *     <li>{@code java.time.OffsetDateTime} as defined in {@link java.time.OffsetDateTime#parse(CharSequence)}</li>
 *     <li>{@code java.time.OffsetTime} as defined in {@link java.time.OffsetTime#parse(CharSequence)}</li>
 *     <li>{@code java.time.Instant}</li>
 *     <li>{@code java.net.URL} as defined by {@link java.net.URL#URL(java.lang.String)}</li>
 *     <li>{@code java.net.URI} as defined by {@link java.net.URI#create(java.lang.String)}</li>
=======
>>>>>>> 11f2efdc
 *     <li>{@code java.lang.Class} based on the result of {@link java.lang.Class#forName}</li>
 *
 * </ul>
 *
 * <p>Custom Converters will get picked up via the {@link java.util.ServiceLoader} mechanism and and can be registered by
 * providing a file<br>
 * <code>META-INF/services/org.eclipse.microprofile.config.spi.Converter</code><br>
 * which contains the fully qualified {@code Converter} implementation class name as content.
 *
 * <p>A Converter can specify a {@code javax.annotation.Priority}.
 * If no priority is explicitly assigned, the value of 100 is assumed.
 * If multiple Converters are registered for the same type, the one with the highest priority will be used.
 *
 * <p>Custom Converters can also be registered programmatically via `ConfigBuilder#withConverters(Converter... converters)` or
 * `ConfigBuilder#withConverter(Class type, int priority, Converter converter)`.
 *
 * All Built In Converters have a {@code javax.annotation.Priority} of 1
 * A Converter should handle null values returning either null or a valid Object of the specified type.
 *
 * <h3>Array Converters</h3>
 *  The implementation must support the Array converter for each built-in converters and custom converters.
 *  The delimiter for the config value is ",". The escape character is "\".
 *  <code>e.g. myPets=dog,cat,dog\,cat </code>
 * <p>
 *  For the property injection, List and Set should be supported as well.
 *
 *  <p>
 *  Usage:
 *  <p>
 *  <code>
 *  String[] myPets = config.getValue("myPet", String[].class);
 *  </code>
 *
 *  <p>
 *  {@code @Inject @ConfigProperty(name="myPets") private String[] myPets;}
 *  <p>
 *  {@code @Inject @ConfigProperty(name="myPets") private List<String> myPets;}
 *
 *  <p>
 *  {@code @Inject @ConfigProperty(name="myPets") private Set<String> myPets;}
 *  <p>
 *  myPets will be "dog", "cat", "dog,cat"
 * <h3>Implicit Converters</h3>
 *
 * <p>If no explicit Converter and no built-in Converter could be found for a certain type,
 * the {@code Config} provides an <em>Implicit Converter</em>, if</p>
 * <ul>
 *     <li>the target type {@code T} has a {@code public static T of(String)} method, or</li>
 *     <li>the target type {@code T} has a {@code public static T valueOf(String)} method, or</li>
 *     <li>The target type {@code T} has a public Constructor with a String parameter, or</li>
 *     <li>the target type {@code T} has a {@code public static T parse(CharSequence)} method</li>
 * </ul>

 * @author <a href="mailto:rsmeral@apache.org">Ron Smeral</a>
 * @author <a href="mailto:struberg@apache.org">Mark Struberg</a>
 * @author <a href="mailto:emijiang@uk.ibm.com">Emily Jiang</a>
 * @author <a href="mailto:john.d.ament@gmail.com">John D. Ament</a>
 */
public interface Converter<T> {
    /**
     * Configure the string value to a specified type
     * @param value the string representation of a property value.
     * @return the converted value or null
     *
     * @throws IllegalArgumentException if the value cannot be converted to the specified type.
     */
    T convert(String value);
}<|MERGE_RESOLUTION|>--- conflicted
+++ resolved
@@ -40,18 +40,6 @@
  *     <li>{@code long} and {@code Long}</li>
  *     <li>{@code float} and {@code Float}, a dot '.' is used to separate the fractional digits</li>
  *     <li>{@code double} and {@code Double}, a dot '.' is used to separate the fractional digits</li>
-<<<<<<< HEAD
- *     <li>{@code java.time.Duration} as defined in {@link java.time.Duration#parse(CharSequence)}</li>
- *     <li>{@code java.time.LocalDateTime} as defined in {@link java.time.LocalDateTime#parse(CharSequence)}</li>
- *     <li>{@code java.time.LocalDate} as defined in {@link java.time.LocalDate#parse(CharSequence)}</li>
- *     <li>{@code java.time.LocalTime} as defined in {@link java.time.LocalTime#parse(CharSequence)}</li>
- *     <li>{@code java.time.OffsetDateTime} as defined in {@link java.time.OffsetDateTime#parse(CharSequence)}</li>
- *     <li>{@code java.time.OffsetTime} as defined in {@link java.time.OffsetTime#parse(CharSequence)}</li>
- *     <li>{@code java.time.Instant}</li>
- *     <li>{@code java.net.URL} as defined by {@link java.net.URL#URL(java.lang.String)}</li>
- *     <li>{@code java.net.URI} as defined by {@link java.net.URI#create(java.lang.String)}</li>
-=======
->>>>>>> 11f2efdc
  *     <li>{@code java.lang.Class} based on the result of {@link java.lang.Class#forName}</li>
  *
  * </ul>
